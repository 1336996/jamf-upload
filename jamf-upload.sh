--- conflicted
+++ resolved
@@ -500,11 +500,7 @@
         --os_requirement*|--os-requirement*|--osrequirement*)  
             ## allows --os_requirement, --os-requirement, --osrequirements
             shift
-<<<<<<< HEAD
-            if [[ $processor == "JamfPackageUploader" || $processor == "JamfPackageUploaderGUI" ]]; then
-=======
             if [[ $processor == "JamfPackageUploader" ]]; then
->>>>>>> 10ba6f01
                 if defaults write "$temp_processor_plist" os_requirements "$1"; then
                     echo "   [jamf-upload] Wrote os_requirements='$1' into $temp_processor_plist"
                 fi
